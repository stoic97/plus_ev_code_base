"""
<<<<<<< HEAD
Pytest configuration file for financial_app tests.

This module configures the test environment and provides fixtures for testing
without requiring connections to actual databases.
=======
Pytest configuration and fixtures for unit tests.
This conftest.py is specifically for unit tests and uses mocks.
>>>>>>> 0cf237ea
"""

import os
import sys
import pytest
<<<<<<< HEAD
from unittest.mock import MagicMock, patch

# Add the proper path to the Python path
# The error shows your project structure has duplicated directories
# This will handle the nested structure
current_path = os.path.dirname(os.path.abspath(__file__))
project_parts = current_path.split(os.sep)

# Find the correct path by looking for financial_app
for i in range(len(project_parts), 0, -1):
    potential_path = os.sep.join(project_parts[:i])
    app_path = os.path.join(potential_path, "app")
    if os.path.exists(app_path) and os.path.isdir(app_path):
        if potential_path not in sys.path:
            sys.path.insert(0, potential_path)
        break
=======
from fastapi.testclient import TestClient
from unittest.mock import MagicMock, patch
from pathlib import Path

# Add the project root to the path for unit tests
test_dir = Path(__file__).parent
project_root = test_dir.parent.parent
sys.path.insert(0, str(project_root))

# Set test environment variable
os.environ["TESTING"] = "True"

# Import your application with the correct path
try:
    from financial_app.app.main import app
    from financial_app.app.core.database import get_db
    from financial_app.app.core.security import get_current_user, get_current_active_user
    IMPORTS_AVAILABLE = True
except ImportError as e:
    IMPORTS_AVAILABLE = False
    print(f"Warning: Could not import application modules: {e}")

# Create mock user for authentication tests
def get_mock_user():
    """Return a mock user for testing."""
    if IMPORTS_AVAILABLE:
        try:
            from financial_app.app.core.security import User
            return User(
                username="testuser",
                email="test@example.com",
                full_name="Test User",
                roles=["observer"]
            )
        except ImportError:
            pass
    
    # Fallback mock user
    mock_user = MagicMock()
    mock_user.username = "testuser"
    mock_user.email = "test@example.com"
    mock_user.full_name = "Test User"
    mock_user.roles = ["observer"]
    mock_user.disabled = False
    return mock_user
>>>>>>> 0cf237ea

# Mock the pydantic_settings import if it's not installed
# This will only be used if the real module can't be imported
try:
    import pydantic_settings
except ImportError:
    # Create a simple mock for BaseSettings and SettingsConfigDict
    mock_settings = MagicMock()
    mock_settings.BaseSettings = type('BaseSettings', (), {})
    mock_settings.SettingsConfigDict = lambda **kwargs: {}
    sys.modules['pydantic_settings'] = mock_settings
    print("Note: Using mocked pydantic_settings module. Install with: pip install pydantic-settings")

@pytest.fixture
def db_session():
    """
    Provide a mocked SQLAlchemy session.
    
    This fixture offers a transactional session that rolls back after each test.
    """
<<<<<<< HEAD
    # Create a mock session
    session = MagicMock()
    
    # Make add and add_all actually store objects
    added_objects = []
    
    def mock_add(obj):
        added_objects.append(obj)
    
    def mock_add_all(objects):
        added_objects.extend(objects)
    
    def mock_commit():
        # When committing, assign IDs to objects if they don't have one
        for i, obj in enumerate(added_objects, 1):
            if hasattr(obj, 'id') and obj.id is None:
                obj.id = i
    
    def mock_flush():
        # Similar to commit but without "permanent" persistence
        for i, obj in enumerate(added_objects, 1):
            if hasattr(obj, 'id') and obj.id is None:
                obj.id = i
    
    def mock_rollback():
        # Clear the added objects on rollback
        added_objects.clear()
    
    session.add = mock_add
    session.add_all = mock_add_all
    session.commit = mock_commit
    session.flush = mock_flush
    session.rollback = mock_rollback
    
    # Mock query builder
    query_mock = MagicMock()
    query_mock.filter.return_value = query_mock
    query_mock.all.return_value = []
    query_mock.first.return_value = None
    query_mock.limit.return_value = query_mock
    query_mock.offset.return_value = query_mock
    query_mock.order_by.return_value = query_mock
=======
    if not IMPORTS_AVAILABLE:
        pytest.skip("Application modules not available")
    
    # Override dependencies
    app.dependency_overrides[get_db] = get_mock_db
    app.dependency_overrides[get_current_user] = get_mock_user
    app.dependency_overrides[get_current_active_user] = get_mock_user
>>>>>>> 0cf237ea
    
    session.query = MagicMock(return_value=query_mock)
    
    return session

<<<<<<< HEAD
# Mock database utilities to avoid actual database connections
@pytest.fixture(autouse=True)
def mock_database_connections():
    """Automatically mock all database connections for all tests."""
    with patch('app.core.database.PostgresDB') as postgres_mock, \
         patch('app.core.database.TimescaleDB') as timescale_mock, \
         patch('app.core.database.MongoDB') as mongo_mock, \
         patch('app.core.database.RedisDB') as redis_mock:
        
        # Configure all mocks to behave properly
        for db_mock in [postgres_mock, timescale_mock, mongo_mock, redis_mock]:
            db_mock.return_value.is_connected = True
            db_mock.return_value.check_health.return_value = True
            
        yield {
            'postgres': postgres_mock,
            'timescale': timescale_mock,
            'mongodb': mongo_mock,
            'redis': redis_mock
        }
=======
@pytest.fixture
def mock_db():
    """Provide a mock database instance for direct use in tests."""
    return get_mock_db()

@pytest.fixture
def mock_user():
    """Provide a mock user for direct use in tests."""
    return get_mock_user()

@pytest.fixture
def mock_settings():
    """Create mock settings for unit tests."""
    settings = MagicMock()
    # Create the nested security attribute
    settings.security = MagicMock()
    settings.security.SECRET_KEY = "test_secret_key"
    settings.security.ALGORITHM = "HS256"
    settings.security.ACCESS_TOKEN_EXPIRE_MINUTES = 30
    settings.security.REFRESH_TOKEN_EXPIRE_DAYS = 7
    settings.security.ALLOWED_IP_RANGES = ["192.168.0.0/16", "10.0.0.0/8"]
    
    # Add database settings
    settings.db = MagicMock()
    settings.db.POSTGRES_URI = "postgresql://test:test@localhost:5432/test_db"
    settings.db.POSTGRES_SERVER = "localhost"
    settings.db.POSTGRES_PORT = "5432"
    settings.db.POSTGRES_USER = "test"
    settings.db.POSTGRES_PASSWORD = "test"
    settings.db.POSTGRES_DB = "test_db"
    settings.db.USE_SSL = False
    settings.db.SSL_MODE = "disable"
    
    return settings

@pytest.fixture
def mock_db_session():
    """Create a mock database session for testing."""
    session_mock = MagicMock()
    session_mock.__enter__ = MagicMock(return_value=session_mock)
    session_mock.__exit__ = MagicMock(return_value=None)
    return session_mock

@pytest.fixture
def mock_request():
    """Create a mock FastAPI Request object."""
    request = MagicMock()
    request.client.host = "192.168.1.100"
    request.headers = {}
    request.method = "GET"
    return request

# Unit test specific fixtures
@pytest.fixture
def test_user_data():
    """Sample user data for testing."""
    return {
        "username": "testuser",
        "email": "test@example.com",
        "full_name": "Test User",
        "disabled": False,
        "roles": ["trader", "analyst"]
    }

@pytest.fixture
def sample_token_data():
    """Sample token data for testing."""
    return {
        "sub": "testuser",
        "roles": ["trader", "analyst"]
    }

# Helper function for setting up database query mocks
def setup_db_user_query(mock_db_session, test_user_data):
    """Set up mock database session to return test user data."""
    mock_row = MagicMock()
    mock_row.username = test_user_data["username"]
    mock_row.email = test_user_data["email"]
    mock_row.full_name = test_user_data.get("full_name")
    mock_row.disabled = test_user_data.get("disabled", False)
    mock_row.hashed_password = test_user_data.get("hashed_password")
    mock_row.roles = ",".join(test_user_data.get("roles", []))
    
    mock_db_session.execute.return_value.fetchone.return_value = mock_row
    return mock_row
>>>>>>> 0cf237ea
<|MERGE_RESOLUTION|>--- conflicted
+++ resolved
@@ -1,47 +1,25 @@
 """
-<<<<<<< HEAD
-Pytest configuration file for financial_app tests.
-
-This module configures the test environment and provides fixtures for testing
-without requiring connections to actual databases.
-=======
 Pytest configuration and fixtures for unit tests.
 This conftest.py is specifically for unit tests and uses mocks.
->>>>>>> 0cf237ea
 """
 
 import os
 import sys
 import pytest
-<<<<<<< HEAD
+from fastapi.testclient import TestClient
 from unittest.mock import MagicMock, patch
+from pathlib import Path
+
+# Add the project root to the path for unit tests
+test_dir = Path(__file__).parent
+project_root = test_dir.parent.parent
+sys.path.insert(0, str(project_root))
 
 # Add the proper path to the Python path
 # The error shows your project structure has duplicated directories
 # This will handle the nested structure
 current_path = os.path.dirname(os.path.abspath(__file__))
 project_parts = current_path.split(os.sep)
-
-# Find the correct path by looking for financial_app
-for i in range(len(project_parts), 0, -1):
-    potential_path = os.sep.join(project_parts[:i])
-    app_path = os.path.join(potential_path, "app")
-    if os.path.exists(app_path) and os.path.isdir(app_path):
-        if potential_path not in sys.path:
-            sys.path.insert(0, potential_path)
-        break
-=======
-from fastapi.testclient import TestClient
-from unittest.mock import MagicMock, patch
-from pathlib import Path
-
-# Add the project root to the path for unit tests
-test_dir = Path(__file__).parent
-project_root = test_dir.parent.parent
-sys.path.insert(0, str(project_root))
-
-# Set test environment variable
-os.environ["TESTING"] = "True"
 
 # Import your application with the correct path
 try:
@@ -76,19 +54,16 @@
     mock_user.roles = ["observer"]
     mock_user.disabled = False
     return mock_user
->>>>>>> 0cf237ea
-
-# Mock the pydantic_settings import if it's not installed
-# This will only be used if the real module can't be imported
-try:
-    import pydantic_settings
-except ImportError:
-    # Create a simple mock for BaseSettings and SettingsConfigDict
-    mock_settings = MagicMock()
-    mock_settings.BaseSettings = type('BaseSettings', (), {})
-    mock_settings.SettingsConfigDict = lambda **kwargs: {}
-    sys.modules['pydantic_settings'] = mock_settings
-    print("Note: Using mocked pydantic_settings module. Install with: pip install pydantic-settings")
+
+# Create mock database function
+def get_mock_db():
+    """Return a mock database for testing."""
+    mock_db = MagicMock()
+    # Make session work as a context manager
+    mock_session = MagicMock()
+    mock_db.session.return_value.__enter__.return_value = mock_session
+    mock_db.session.return_value.__exit__.return_value = None
+    return mock_db
 
 @pytest.fixture
 def db_session():
@@ -97,9 +72,13 @@
     
     This fixture offers a transactional session that rolls back after each test.
     """
-<<<<<<< HEAD
-    # Create a mock session
-    session = MagicMock()
+    if not IMPORTS_AVAILABLE:
+        pytest.skip("Application modules not available")
+    
+    # Override dependencies
+    app.dependency_overrides[get_db] = get_mock_db
+    app.dependency_overrides[get_current_user] = get_mock_user
+    app.dependency_overrides[get_current_active_user] = get_mock_user
     
     # Make add and add_all actually store objects
     added_objects = []
@@ -140,42 +119,11 @@
     query_mock.limit.return_value = query_mock
     query_mock.offset.return_value = query_mock
     query_mock.order_by.return_value = query_mock
-=======
-    if not IMPORTS_AVAILABLE:
-        pytest.skip("Application modules not available")
-    
-    # Override dependencies
-    app.dependency_overrides[get_db] = get_mock_db
-    app.dependency_overrides[get_current_user] = get_mock_user
-    app.dependency_overrides[get_current_active_user] = get_mock_user
->>>>>>> 0cf237ea
     
     session.query = MagicMock(return_value=query_mock)
     
     return session
 
-<<<<<<< HEAD
-# Mock database utilities to avoid actual database connections
-@pytest.fixture(autouse=True)
-def mock_database_connections():
-    """Automatically mock all database connections for all tests."""
-    with patch('app.core.database.PostgresDB') as postgres_mock, \
-         patch('app.core.database.TimescaleDB') as timescale_mock, \
-         patch('app.core.database.MongoDB') as mongo_mock, \
-         patch('app.core.database.RedisDB') as redis_mock:
-        
-        # Configure all mocks to behave properly
-        for db_mock in [postgres_mock, timescale_mock, mongo_mock, redis_mock]:
-            db_mock.return_value.is_connected = True
-            db_mock.return_value.check_health.return_value = True
-            
-        yield {
-            'postgres': postgres_mock,
-            'timescale': timescale_mock,
-            'mongodb': mongo_mock,
-            'redis': redis_mock
-        }
-=======
 @pytest.fixture
 def mock_db():
     """Provide a mock database instance for direct use in tests."""
@@ -260,5 +208,4 @@
     mock_row.roles = ",".join(test_user_data.get("roles", []))
     
     mock_db_session.execute.return_value.fetchone.return_value = mock_row
-    return mock_row
->>>>>>> 0cf237ea
+    return mock_row