# A generic, single database configuration.

[alembic]
# path to migration scripts
script_location = app/db/migrations

# template used to generate migration files
file_template = %%(year)d%%(month).2d%%(day).2d_%%(hour).2d%%(minute).2d_%%(slug)s

# sys.path path, will be prepended to sys.path if present
prepend_sys_path = .

# timezone to use when rendering the date within the migration file
# as well as the filename.
# If specified, requires the python-dateutil library that can be
# installed by adding `alembic[tz]` to the pip requirements
timezone = UTC

# max length of characters to apply to the
# "slug" field
truncate_slug_length = 40

# version path separator; defaults to "/"
<<<<<<< HEAD
version_path_separator = :
=======
version_path_separator = os
>>>>>>> 0cf237ea

# revision environment name
revision_environment = false

# set to 'true' to run the environment during
# the 'revision' command, regardless of autogenerate
# revision_environment = false

# set to 'true' to allow .pyc and .pyo files without
# a source .py file to be detected as revisions in the
# versions/ directory
# sourceless = false

# version location specification; This defaults
# to alembic/versions.  When using multiple version
# directories, initial revisions must be specified with --version-path.
# The path separator used here should be the separator specified by version_path_separator
version_locations = %(here)s/app/db/migrations/versions

# DSNs use special variables which will be replaced at runtime
# Note: Using DB__ prefix to match the environment variable format in .env file
# The direct connection URL (not pooled) should be used for migrations
sqlalchemy.url = postgresql://%(DB__POSTGRES_USER)s:%(DB__POSTGRES_PASSWORD)s@%(DB__POSTGRES_SERVER)s:%(DB__POSTGRES_PORT)s/%(DB__POSTGRES_DB)s?sslmode=%(DB__POSTGRES_SSL_MODE)s

# timescale database connection (for market data)
# Note: Using Supabase as fallback when TimescaleDB is not available
timescaledb.url = postgresql://%(DB__TIMESCALE_USER)s:%(DB__TIMESCALE_PASSWORD)s@%(DB__TIMESCALE_SERVER)s:%(DB__TIMESCALE_PORT)s/%(DB__TIMESCALE_DB)s?sslmode=%(DB__TIMESCALE_SSL_MODE)s

# Connection pool settings for production workloads
[alembic:postgresql]
# Pool size (number of connections to keep open)
pool_size = 5
# Maximum overflow (number of connections above pool_size)
max_overflow = 10
# Recycle connections after N seconds (important for Supabase to avoid stale connections)
pool_recycle = 1800
# Pre-ping connections to verify they're still valid
pool_pre_ping = true

[alembic:timescaledb]
# Similar pool settings for TimescaleDB connection
pool_size = 5
max_overflow = 10
pool_recycle = 1800
pool_pre_ping = true

[post_write_hooks]
# post_write_hooks defines scripts or Python functions that are run
# on newly generated revision scripts.  See the documentation for further
# detail and examples

# Logging configuration
[loggers]
keys = root,sqlalchemy,alembic

[handlers]
keys = console

[formatters]
keys = generic

[logger_root]
level = WARN
handlers = console
qualname =

[logger_sqlalchemy]
level = WARN
handlers =
qualname = sqlalchemy.engine

[logger_alembic]
level = INFO
handlers =
qualname = alembic

[handler_console]
class = StreamHandler
args = (sys.stderr,)
level = NOTSET
formatter = generic

[formatter_generic]
format = %(levelname)-5.5s [%(name)s] %(message)s
datefmt = %H:%M:%S<|MERGE_RESOLUTION|>--- conflicted
+++ resolved
@@ -21,11 +21,7 @@
 truncate_slug_length = 40
 
 # version path separator; defaults to "/"
-<<<<<<< HEAD
-version_path_separator = :
-=======
 version_path_separator = os
->>>>>>> 0cf237ea
 
 # revision environment name
 revision_environment = false
